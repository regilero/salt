'''
Control Modjk via the Apache Tomcat "Status" worker
(http://tomcat.apache.org/connectors-doc/reference/status.html)

Below is an example of the configuration needed for this module. This
configuration data can be placed either in :doc:`grains
</topics/targeting/grains>` or :doc:`pillar </topics/pillar/index>`.

If using grains, this can be accomplished :ref:`statically
<static-custom-grains>` or via a :ref:`grain module <writing-grains>`.

If using pillar, the yaml configuration can be placed directly into a pillar
SLS file, making this both the easier and more dynamic method of configuring
this module.

.. code-block:: yaml

    modjk:
      default:
        url: http://localhost/jkstatus
        user: modjk
        pass: secret
        realm: authentication realm for digest passwords
        timeout: 5
      otherVhost:
        url: http://otherVhost/jkstatus
        user: modjk
        pass: secret2
        realm: authentication realm2 for digest passwords
        timeout: 600
'''

# Python libs
import urllib
import urllib2


def __virtual__():
    '''
    Always load
    '''

    return 'modjk'


def _auth(url, user, passwd, realm):
    '''
    returns a authentication handler.
    '''

    basic = urllib2.HTTPBasicAuthHandler()
    basic.add_password(realm=realm, uri=url, user=user, passwd=passwd)
    digest = urllib2.HTTPDigestAuthHandler()
    digest.add_password(realm=realm, uri=url, user=user, passwd=passwd)
    return urllib2.build_opener(basic, digest)


def _do_http(opts, profile='default'):
    '''
    Make the http request and return the data
    '''

    ret = {}

    url = __salt__['config.get']('modjk:{0}:url'.format(profile), '')
    user = __salt__['config.get']('modjk:{0}:user'.format(profile), '')
    passwd = __salt__['config.get']('modjk:{0}:pass'.format(profile), '')
    realm = __salt__['config.get']('modjk:{0}:realm'.format(profile), '')
    timeout = __salt__['config.get']('modjk:{0}:timeout'.format(profile), '')

    if not url:
        raise Exception('missing url in profile {0}'.format(profile))

    if user and passwd:
        auth = _auth(url, realm, user, passwd)
        urllib2.install_opener(auth)

    url += '?{0}'.format(urllib.urlencode(opts))

    for line in urllib2.urlopen(url, timeout=timeout).read().splitlines():
        splt = line.split('=', 1)
        if splt[0] in ret:
            ret[splt[0]] += ',{0}'.format(splt[1])
        else:
            ret[splt[0]] = splt[1]

    return ret


def _worker_ctl(worker, lbn, vwa, profile='default'):
    '''
    enable/disable/stop a worker
    '''

    cmd = {
        'cmd': 'update',
        'mime': 'prop',
        'w': lbn,
        'sw': worker,
        'vwa': vwa,
    }
    return _do_http(cmd, profile)['worker.result.type'] == 'OK'


###############
### General ###
###############


def version(profile='default'):
    '''
    Return the modjk version

    CLI Examples:

    .. code-block:: bash

        salt '*' modjk.version
        salt '*' modjk.version other-profile
    '''

    cmd = {
        'cmd': 'version',
        'mime': 'prop',
    }
    return _do_http(cmd, profile)['worker.jk_version'].split('/')[-1]


def get_running(profile='default'):
    '''
    Get the current running config (not from disk)

    CLI Examples:

    .. code-block:: bash

        salt '*' modjk.get_running
        salt '*' modjk.get_running other-profile
    '''

    cmd = {
        'cmd': 'list',
        'mime': 'prop',
    }
    return _do_http(cmd, profile)


def dump_config(profile='default'):
    '''
    Dump the original configuration that was loaded from disk

    CLI Examples:

    .. code-block:: bash

        salt '*' modjk.dump_config
        salt '*' modjk.dump_config other-profile
    '''

    cmd = {
        'cmd': 'dump',
        'mime': 'prop',
    }
    return _do_http(cmd, profile)


####################
### LB Functions ###
####################


def list_configured_members(lbn, profile='default'):
    '''
    Return a list of member workers from the configuration files

    CLI Examples:

    .. code-block:: bash

        salt '*' modjk.list_configured_members loadbalancer1
        salt '*' modjk.list_configured_members loadbalancer1 other-profile
    '''

    config = dump_config(profile)

    try:
        ret = config['worker.{0}.balance_workers'.format(lbn)]
    except KeyError:
        return []

    return filter(None, ret.strip().split(','))


def workers(profile='default'):
    '''
    Return a list of member workers and their status

    CLI Examples:

    .. code-block:: bash

        salt '*' modjk.workers
        salt '*' modjk.workers other-profile
    '''

    config = get_running()
    lbn = config['worker.list'].split(',')
    worker_list = []
    ret = {}

    for lb in lbn:
        try:
            worker_list.extend(
                config['worker.{0}.balance_workers'.format(lb)].split(',')
            )
        except KeyError:
            pass

    worker_list = list(set(worker_list))

    for worker in worker_list:
        ret[worker] = {
            'activation': config['worker.{0}.activation'.format(worker)],
            'state': config['worker.{0}.state'.format(worker)],
        }

    return ret


def recover_all(lbn, profile='default'):
    '''
    Set the all the workers in lbn to recover and activate them if they are not

    CLI Examples:

    .. code-block:: bash

<<<<<<< HEAD
        salt '*' modjk.recover_all loadbalancer1
        salt '*' modjk.recover_all loadbalancer1 other-profile
=======
        salt '*' modjk.recover_all
        salt '*' modjk.recover_all other-profile
>>>>>>> fc94c022
    '''

    ret = {}
    config = get_running(profile)
    try:
        workers = config['worker.{0}.balance_workers'.format(lbn)].split(',')
    except KeyError:
        return ret
    
    for worker in workers:
        curr_state = worker_status(worker, profile)
        if curr_state['activation'] != 'ACT':
            worker_activate(worker, lbn, profile)
        if not curr_state['state'].startswith('OK'):
            worker_recover(worker, lbn, profile)
        ret[worker] = worker_status(worker, profile)

    return ret


def reset_stats(lbn, profile='default'):
    '''
    Reset all runtime statistics for the load balancer

    CLI Examples:

    .. code-block:: bash

        salt '*' modjk.reset_stats loadbalancer1
        salt '*' modjk.reset_stats loadbalancer1 other-profile
    '''

    cmd = {
        'cmd': 'reset',
        'mime': 'prop',
        'w': lbn,
    }
    return _do_http(cmd, profile)['worker.result.type'] == 'OK'


def lb_edit(lbn, settings, profile='default'):
    '''
    Edit the loadbalancer settings

    Note: http://tomcat.apache.org/connectors-doc/reference/status.html
    Data Parameters for the standard Update Action

    CLI Examples:

    .. code-block:: bash

        salt '*' modjk.lb_edit loadbalancer1 "{'vlr': 1, 'vlt': 60}"
        salt '*' modjk.lb_edit loadbalancer1 "{'vlr': 1, 'vlt': 60}" other-profile
    '''

    settings['cmd'] = 'update'
    settings['mime'] = 'prop'
    settings['w'] = lbn

    return _do_http(settings, profile)['worker.result.type'] == 'OK'


########################
### Worker Functions ###
########################


def bulk_stop(workers, lbn, profile='default'):
    '''
    Stop all the given workers in the spepcific load balancer

    CLI Examples:

    .. code-block:: bash

        salt '*' modjk.bulk_stop node1,node2,node3
        salt '*' modjk.bulk_stop node1,node2,node3 other-profile

        salt '*' modjk.bulk_stop ["node1","node2","node3"]
        salt '*' modjk.bulk_stop ["node1","node2","node3"] other-profile
    '''

    ret = {}

    if type(workers) == str:
        workers = workers.split(',')

    for worker in workers:
        try:
            ret[worker] = worker_stop(worker, lbn, profile)
        except Exception:
            ret[worker] = False

    return ret


def bulk_activate(workers, lbn, profile='default'):
    '''
    Activate all the given workers in the spepcific load balancer

    CLI Examples:

    .. code-block:: bash

        salt '*' modjk.bulk_activate node1,node2,node3
        salt '*' modjk.bulk_activate node1,node2,node3 other-profile

        salt '*' modjk.bulk_activate ["node1","node2","node3"]
        salt '*' modjk.bulk_activate ["node1","node2","node3"] other-profile
    '''

    ret = {}

    if type(workers) == str:
        workers = workers.split(',')

    for worker in workers:
        try:
            ret[worker] = worker_activate(worker, lbn, profile)
        except Exception:
            ret[worker] = False

    return ret


def bulk_disable(workers, lbn, profile='default'):
    '''
    Disable all the given workers in the spepcific load balancer

    CLI Examples:

    .. code-block:: bash

        salt '*' modjk.bulk_disable node1,node2,node3
        salt '*' modjk.bulk_disable node1,node2,node3 other-profile

        salt '*' modjk.bulk_disable ["node1","node2","node3"]
        salt '*' modjk.bulk_disable ["node1","node2","node3"] other-profile
    '''

    ret = {}

    if type(workers) == str:
        workers = workers.split(',')

    for worker in workers:
        try:
            ret[worker] = worker_disable(worker, lbn, profile)
        except Exception:
            ret[worker] = False

    return ret


def bulk_recover(workers, lbn, profile='default'):
    '''
    Recover all the given workers in the spepcific load balancer

    CLI Examples:

    .. code-block:: bash

        salt '*' modjk.bulk_recover node1,node2,node3
        salt '*' modjk.bulk_recover node1,node2,node3 other-profile

        salt '*' modjk.bulk_recover ["node1","node2","node3"]
        salt '*' modjk.bulk_recover ["node1","node2","node3"] other-profile
    '''

    ret = {}

    if type(workers) == str:
        workers = workers.split(',')

    for worker in workers:
        try:
            ret[worker] = worker_recover(worker, lbn, profile)
        except Exception:
            ret[worker] = False

    return ret


def worker_status(worker, profile='default'):
    '''
    Return the state of the worker

    CLI Examples:

    .. code-block:: bash

        salt '*' modjk.worker_status node1
        salt '*' modjk.worker_status node1 other-profile
    '''

    config = get_running(profile)
    try:
        return {
            'activation': config['worker.{0}.activation'.format(worker)],
            'state': config['worker.{0}.state'.format(worker)],
        }
    except KeyError:
        return False


def worker_recover(worker, lbn, profile='default'):
    '''
    Set the worker to recover
    this module will fail if it is in OK state

    CLI Examples:

    .. code-block:: bash

        salt '*' modjk.worker_recover node1 loadbalancer1
        salt '*' modjk.worker_recover node1 loadbalancer1 other-profile
    '''

    cmd = {
        'cmd': 'recover',
        'mime': 'prop',
        'w': lbn,
        'sw': worker,
    }
    return _do_http(cmd, profile)


def worker_disable(worker, lbn, profile='default'):
    '''
    Set the worker to disable state in the lbn load balancer

    CLI Examples:

    .. code-block:: bash

        salt '*' modjk.worker_disable node1 loadbalancer1
        salt '*' modjk.worker_disable node1 loadbalancer1 other-profile
    '''

    return _worker_ctl(worker, lbn, 'd', profile)


def worker_activate(worker, lbn, profile='default'):
    '''
    Set the worker to activate state in the lbn load balancer

    CLI Examples:

    .. code-block:: bash

        salt '*' modjk.worker_activate node1 loadbalancer1
        salt '*' modjk.worker_activate node1 loadbalancer1 other-profile
    '''

    return _worker_ctl(worker, lbn, 'a', profile)


def worker_stop(worker, lbn, profile='default'):
    '''
    Set the worker to stopped state in the lbn load balancer

    CLI Examples:

    .. code-block:: bash

        salt '*' modjk.worker_activate node1 loadbalancer1
        salt '*' modjk.worker_activate node1 loadbalancer1 other-profile
    '''

    return _worker_ctl(worker, lbn, 's', profile)


def worker_edit(worker, lbn, settings, profile='default'):
    '''
    Edit the worker settings

    Note: http://tomcat.apache.org/connectors-doc/reference/status.html
    Data Parameters for the standard Update Action

    CLI Examples:

    .. code-block:: bash

        salt '*' modjk.worker_edit node1 loadbalancer1 "{'vwf': 500, 'vwd': 60}"
        salt '*' modjk.worker_edit node1 loadbalancer1 "{'vwf': 500, 'vwd': 60}" other-profile
    '''

    settings['cmd'] = 'update'
    settings['mime'] = 'prop'
    settings['w'] = lbn
    settings['sw'] = worker

    return _do_http(settings, profile)['worker.result.type'] == 'OK'<|MERGE_RESOLUTION|>--- conflicted
+++ resolved
@@ -226,7 +226,6 @@
 
     return ret
 
-
 def recover_all(lbn, profile='default'):
     '''
     Set the all the workers in lbn to recover and activate them if they are not
@@ -235,13 +234,8 @@
 
     .. code-block:: bash
 
-<<<<<<< HEAD
         salt '*' modjk.recover_all loadbalancer1
         salt '*' modjk.recover_all loadbalancer1 other-profile
-=======
-        salt '*' modjk.recover_all
-        salt '*' modjk.recover_all other-profile
->>>>>>> fc94c022
     '''
 
     ret = {}
