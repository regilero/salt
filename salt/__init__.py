--- conflicted
+++ resolved
@@ -31,19 +31,6 @@
         self.parse_args()
 
         try:
-<<<<<<< HEAD
-            verify_env([
-                self.config['pki_dir'],
-                os.path.join(self.config['pki_dir'], 'minions'),
-                os.path.join(self.config['pki_dir'], 'minions_pre'),
-                os.path.join(self.config['pki_dir'], 'minions_rejected'),
-                self.config['cachedir'],
-                os.path.join(self.config['cachedir'], 'jobs'),
-                os.path.dirname(self.config['log_file']),
-                self.config['sock_dir'],
-            ], self.config['user'],
-            permissive=self.config['permissive_pki_access'])
-=======
             if self.config['verify_env']:
                 verify_env([
                     self.config['pki_dir'],
@@ -59,7 +46,6 @@
                 permissive=self.config['permissive_pki_access'],
                 pki_dir=self.config['pki_dir'],
                 )
->>>>>>> cb97314c
         except OSError, err:
             sys.exit(err.errno)
 
@@ -75,11 +61,7 @@
         master = salt.master.Master(self.config)
         self.daemonize_if_required()
         self.set_pidfile()
-<<<<<<< HEAD
-        if check_user(self.config['user'], log):
-=======
         if check_user(self.config['user']):
->>>>>>> cb97314c
             try:
                 master.start()
             except salt.master.MasterExit:
@@ -98,16 +80,6 @@
         self.parse_args()
 
         try:
-<<<<<<< HEAD
-            verify_env([
-                self.config['pki_dir'],
-                self.config['cachedir'],
-                self.config['sock_dir'],
-                self.config['extension_modules'],
-                os.path.dirname(self.config['log_file']),
-            ], self.config['user'],
-            permissive=self.config['permissive_pki_access'])
-=======
             if self.config['verify_env']:
                 verify_env([
                     self.config['pki_dir'],
@@ -120,7 +92,6 @@
                 permissive=self.config['permissive_pki_access'],
                 pki_dir=self.config['pki_dir'],
                 )
->>>>>>> cb97314c
         except OSError, err:
             sys.exit(err.errno)
 
@@ -128,10 +99,6 @@
 
         # Late import so logging works correctly
         import salt.minion
-<<<<<<< HEAD
-        log = logging.getLogger(__name__)
-=======
->>>>>>> cb97314c
         # If the minion key has not been accepted, then Salt enters a loop
         # waiting for it, if we daemonize later then the minion could halt
         # the boot process waiting for a key to be accepted on the master.
@@ -140,11 +107,7 @@
         try:
             minion = salt.minion.Minion(self.config)
             self.set_pidfile()
-<<<<<<< HEAD
-            if check_user(self.config['user'], log):
-=======
             if check_user(self.config['user']):
->>>>>>> cb97314c
                 minion.tune_in()
         except KeyboardInterrupt:
             logging.getLogger(__name__).warn('Stopping the Salt Minion')
@@ -162,20 +125,6 @@
         '''
         self.parse_args()
         try:
-<<<<<<< HEAD
-            verify_env([
-                    self.config['pki_dir'], self.config['cachedir'],
-                    os.path.dirname(self.config['log_file']),
-                ],
-                self.config['user'],
-                permissive=self.config['permissive_pki_access']
-            )
-        except OSError, err:
-            sys.exit(err.errno)
-
-
-        self.setup_logfile_logger()
-=======
             if self.config['verify_env']:
                 verify_env([
                         self.config['pki_dir'], self.config['cachedir'],
@@ -187,26 +136,16 @@
                 )
         except OSError, err:
             sys.exit(err.errno)
->>>>>>> cb97314c
 
 
         self.setup_logfile_logger()
 
         # Late import so logging works correctly
         import salt.minion
-<<<<<<< HEAD
-        log = logging.getLogger(__name__)
-
-        self.daemonize_if_required()
-        self.set_pidfile()
-
-        if check_user(self.config['user'], log):
-=======
         self.daemonize_if_required()
         self.set_pidfile()
 
         if check_user(self.config['user']):
->>>>>>> cb97314c
             try:
                 syndic = salt.minion.Syndic(self.config)
                 syndic.tune_in()
